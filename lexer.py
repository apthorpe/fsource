--- conflicted
+++ resolved
@@ -45,27 +45,16 @@
         | ({int})                           #  7 ints
         | ({binary} | {octal} | {hex})      #  8 radix literals
         | \( {skipws} (//?) {skipws} \)     #  9 bracketed slashes
-<<<<<<< HEAD
-        | ({operator})                      # 10 symbolic operator
-        | ({dotop})                         # 11 dot operator
-        | ({word} | {compound})             # 12 (key)word
-=======
         | ({operator} | {builtin_dot})      # 10 symbolic/dot operator
         | ({dotop})                         # 11 custom dot operator
         | ({compound} | {word})             # 12 word
->>>>>>> 87352088
         | (?=.)
         )""".format(skipws=skip_ws, newline=newline, comment=comment,
                     contd=continuation, pp=preproc,
                     sqstring=sq_string, dqstring=dq_string,
                     real=real, int=integer, binary=binary, octal=octal,
-<<<<<<< HEAD
-                    hex=hexadec, operator=operator, dotop=dotop,
-                    compound=compound, word=word)
-=======
                     hex=hexadec, operator=operator, builtin_dot=builtin_dot,
                     dotop=dotop, compound=compound, word=word)
->>>>>>> 87352088
 
     return re.compile(fortran_token)
 
@@ -108,47 +97,7 @@
     base = {'b': 2, 'o': 8, 'z': 16}[tok[0].lower()]
     return int(tok[2:-1], base)
 
-<<<<<<< HEAD
-KEYWORDS = {
-    'else',  'program',  'implicit',  'none',  'end', 'integer',  'double',
-    'precision',  'complex',  'character',  'logical',  'type',
-    'operator',  'assignment',  'common',  'data',  'equivalence',  'namelist',
-    'subroutine', 'function',   'recursive', 'parameter', 'entry', 'result',
-    'optional',  'intent', 'dimension',  'external',  'internal',  'intrinsic',
-    'public',  'private',  'sequence', 'interface', 'module', 'use', 'only',
-    'contains', 'allocatable',  'pointer',  'save',  'allocate',  'deallocate',
-    'cycle', 'exit', 'nullify', 'call',  'continue',  'pause',  'return',
-    'stop', 'format',  'backspace', 'close',  'inquire',  'open',  'print',
-    'read',  'write',  'rewind', 'where', 'assign',  'to', 'select', 'case',
-    'default', 'go', 'if', 'where', 'program', 'type', 'subroutine' 'function',
-    'file', 'do', 'while', 'block'
-    }
-
-BUILTIN_DOTOP = {
-    '.eq.', '.ne.', '.lt.', '.le.', '.gt.', '.ge.', '.eqv.', '.neqv.',
-    '.not.', '.and.', '.or.', '.true.', '.false.'
-    }
-
 def run_lexer(text):
-    all_keywords = KEYWORDS
-    def handle_word(tok):
-        ltok = tok.lower()
-        if ltok in all_keywords:
-            return ltok
-        else:
-            return 'NAME ' + ltok
-
-    builtin_dotop = BUILTIN_DOTOP
-    def handle_dotop(tok):
-        ltok = tok.lower()
-        if ltok in builtin_dotop:
-            return ltok
-        else:
-            return 'DOTOP ' + ltok[1:-1]
-
-=======
-def run_lexer(text):
->>>>>>> 87352088
     postproc = [None,
          lambda tok: 'EOS\n',
          lambda tok: 'PREPROC(%s)' % repr(tok),
@@ -172,9 +121,5 @@
     fname = sys.argv[1]
     contents = "\n" + open(fname).read() + "\n"
     tokens = list(run_lexer(contents))
-<<<<<<< HEAD
-    #print("\n".join(map(str, tokens)))
-=======
     if len(sys.argv) > 2:
-        print(" ".join(map(str, tokens)))
->>>>>>> 87352088
+        print(" ".join(map(str, tokens)))