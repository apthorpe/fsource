--- conflicted
+++ resolved
@@ -240,7 +240,6 @@
 
 if __name__ == '__main__':
     import sys
-    import time
     import argparse
 
     parser = argparse.ArgumentParser(description='Lexer for free-form Fortran')
@@ -260,10 +259,7 @@
         for fname in args.files:
             pprint(lexer(open(fname)), sys.stdout, fname)
     else:
-<<<<<<< HEAD
         import time
-=======
->>>>>>> b091a1dc
         begin = time.time()
         for fname in args.files:
             for _ in lexer(open(fname)): pass
