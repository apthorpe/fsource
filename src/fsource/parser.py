--- conflicted
+++ resolved
@@ -1974,18 +1974,12 @@
 
 program_unit_sequence = block(program_unit, 'program_unit_list')
 
-<<<<<<< HEAD
-@rule
+
 def compilation_unit(tokens):
-    units = program_unit_sequence(tokens)
-    expect_cat(tokens, lexer.CAT_DOLLAR)
-=======
-def compilation_unit(tokens, filename=None):
     with LockedIn(tokens, "expecting module or (sub-)program"):
         units = program_unit_sequence(tokens)
         expect_cat(tokens, lexer.CAT_DOLLAR)
 
->>>>>>> 8099889a
     version = tokens.produce('ast_version', *map(str, __version_tuple__))
     fname = tokens.produce('filename', tokens.fname)
     return tokens.produce('compilation_unit', version, fname, *units[1:])