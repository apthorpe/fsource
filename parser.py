--- conflicted
+++ resolved
@@ -358,48 +358,23 @@
 class ExpressionHandler:
     def __init__(self):
         prefix_ops = {
-<<<<<<< HEAD
-            "not":    _PrefixHandler( 50, 'not_'),
-            "+":      _PrefixHandler(110, 'pos'),
-            "-":      _PrefixHandler(110, 'neg'),
-=======
-            ".not.":  prefix_op_handler( 50, 'not_'),
+            "not":    prefix_op_handler( 50, 'not_'),
             "+":      prefix_op_handler(110, 'pos'),
             "-":      prefix_op_handler(110, 'neg'),
->>>>>>> 04caee9d
             "(":      parens_expr,
             "(/":     inplace_array,
             }
         infix_ops = {
-<<<<<<< HEAD
-            "eqv":    _InfixHandler( 20, 'right', 'eqv'),
-            "neqv":   _InfixHandler( 20, 'right', 'neqv'),
-            "or":     _InfixHandler( 30, 'right', 'or_'),
-            "and":    _InfixHandler( 40, 'right', 'and_'),
-            "eq":     _InfixHandler( 60, 'left',  'eq'),
-            "ne":     _InfixHandler( 60, 'left',  'ne'),
-            "le":     _InfixHandler( 60, 'left',  'le'),
-            "lt":     _InfixHandler( 60, 'left',  'lt'),
-            "ge":     _InfixHandler( 60, 'left',  'ge'),
-            "gt":     _InfixHandler( 60, 'left',  'gt'),
-            "//":     _InfixHandler( 70, 'left',  'concat'),
-            "+":      _InfixHandler( 80, 'left',  'plus'),
-            "-":      _InfixHandler( 80, 'left',  'minus'),
-            "*":      _InfixHandler( 90, 'left',  'mul'),
-            "/":      _InfixHandler( 90, 'left',  'div'),
-            "**":     _InfixHandler(100, 'right', 'pow'),
-            "_":      _InfixHandler(130, 'left',  'kind'),
-=======
-            ".eqv.":  infix_op_handler( 20, 'right', 'eqv'),
-            ".neqv.": infix_op_handler( 20, 'right', 'neqv'),
-            ".or.":   infix_op_handler( 30, 'right', 'or_'),
-            ".and.":  infix_op_handler( 40, 'right', 'and_'),
-            ".eq.":   infix_op_handler( 60, 'left',  'eq'),
-            ".ne.":   infix_op_handler( 60, 'left',  'ne'),
-            ".le.":   infix_op_handler( 60, 'left',  'le'),
-            ".lt.":   infix_op_handler( 60, 'left',  'lt'),
-            ".ge.":   infix_op_handler( 60, 'left',  'ge'),
-            ".gt.":   infix_op_handler( 60, 'left',  'gt'),
+            "eqv":    infix_op_handler( 20, 'right', 'eqv'),
+            "neqv":   infix_op_handler( 20, 'right', 'neqv'),
+            "or":     infix_op_handler( 30, 'right', 'or_'),
+            "and":    infix_op_handler( 40, 'right', 'and_'),
+            "eq":     infix_op_handler( 60, 'left',  'eq'),
+            "ne":     infix_op_handler( 60, 'left',  'ne'),
+            "le":     infix_op_handler( 60, 'left',  'le'),
+            "lt":     infix_op_handler( 60, 'left',  'lt'),
+            "ge":     infix_op_handler( 60, 'left',  'ge'),
+            "gt":     infix_op_handler( 60, 'left',  'gt'),
             "//":     infix_op_handler( 70, 'left',  'concat'),
             "+":      infix_op_handler( 80, 'left',  'plus'),
             "-":      infix_op_handler( 80, 'left',  'minus'),
@@ -407,7 +382,6 @@
             "/":      infix_op_handler( 90, 'left',  'div'),
             "**":     infix_op_handler(100, 'right', 'pow'),
             "_":      infix_op_handler(130, 'left',  'kind'),
->>>>>>> 04caee9d
             }
 
         # Fortran 90 operator aliases
